--- conflicted
+++ resolved
@@ -1,6 +1,6 @@
 import pysam
 import sys
-import numpy as np
+import time
 import math
 
 # Constants, so we can easily see what type of operation we want
@@ -117,35 +117,29 @@
 		# Determine the longest primer
 		if end - start + 1 > max_primer_len:
 			max_primer_len = end - start + 1
-<<<<<<< HEAD
 	
-	# We only want to deal with mapped reads. So we can get an idea of what we're working with, collect only mapped reads and we can ignore everything else.
-	print("Analyzing Reads...")
-	mapped = []
-=======
-
+	starttime = math.floor(time.time())
+	curtime = 0
+	print("Procesesing Reads...")
+
+	processed = 0
 	##### Iterate Through Reads #####
->>>>>>> 44bb68e7
 	for r in bam:
-		if not r.is_unmapped:
-			mapped.append(r)
-	
-	# We no longer need the actual bam file, so we can close it safely.
-	bam.close()
-
-	print("Found %i mapped reads"%len(mapped))
-
-	processed = 0
-	prevblock = -1
-	print("Procesesing Reads...")
-	##### Iterate Through Reads #####
-	for r in mapped:
+		if curtime != math.floor(time.time()):
+			curtime = math.floor(time.time())
+			sys.stdout.write("\r{0} Processed {1} mapped reads, Elapsed Time: {2}:{3}".format(
+				["|", "/", "-", "\\"][curtime % 4],
+				processed,
+				math.floor((curtime-starttime)/60),
+				(curtime-starttime)%60)
+			)
+			sys.stdout.flush()
+		
+		if r.is_unmapped:
+			unmapped += 1
+			continue
+
 		processed += 1
-
-		if prevblock != math.floor(processed / len(mapped) * 50):
-			prevblock = math.floor(processed / len(mapped) * 50)
-			sys.stdout.write("\r{2}% [{0}{1}]".format("="*prevblock, " "*(50-prevblock), prevblock*2))
-			sys.stdout.flush()
 
 		# If we have no cigar, we cannot do anything with this read. We will not output it nor do anything with it.
 		if r.cigartuples == None:
@@ -515,12 +509,7 @@
 			output.write(r)
 		else:
 			removed_reads += 1
-<<<<<<< HEAD
-	
-	# Print a new line so our progress bar doesn't get in the way of anything
-	print()
-=======
->>>>>>> 44bb68e7
-
+
+	print("\nWrapping up...")
 	# Return our statstics (nothing yet)
 	return {"removed_reads": removed_reads, "primer_trimmed_count": primer_trimmed_count, "no_primer_count": no_primer_count, "quality_trimmed_count": quality_trimmed_count, "no_cigar_count": no_cigar_count}