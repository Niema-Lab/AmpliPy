<<<<<<< HEAD
# Python-Variant-Calling
Python implementation of viral trimming + variant calling, similar to iVar
=======
# AmpliPy
Python implementation of viral trimming + variant calling, similar to iVar
>>>>>>> 93492525
<|MERGE_RESOLUTION|>--- conflicted
+++ resolved
@@ -1,7 +1,2 @@
-<<<<<<< HEAD
-# Python-Variant-Calling
-Python implementation of viral trimming + variant calling, similar to iVar
-=======
 # AmpliPy
-Python implementation of viral trimming + variant calling, similar to iVar
->>>>>>> 93492525
+Python implementation of viral trimming + variant calling, similar to iVar